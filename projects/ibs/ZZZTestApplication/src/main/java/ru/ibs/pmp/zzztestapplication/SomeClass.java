--- conflicted
+++ resolved
@@ -48,13 +48,9 @@
 import java.text.ParseException;
 import java.text.SimpleDateFormat;
 import java.time.LocalDate;
-<<<<<<< HEAD
-import java.time.ZoneId;
-=======
 import java.time.LocalDateTime;
 import java.time.ZoneId;
 import java.time.ZoneOffset;
->>>>>>> 8c499ca1
 import java.time.temporal.ChronoUnit;
 import java.util.ArrayList;
 import java.util.Arrays;
@@ -200,9 +196,16 @@
 //        testPatternForMemory();
 //        OrganizationsThatDidNotSendBills.getReport();
 //        testDateSort();
-<<<<<<< HEAD
 //        System.out.println(getMonthsDifference(new SimpleDateFormat("yyyy-MM-dd HH:mm:ss").parse("2020-05-05 22:14:44"), new SimpleDateFormat("yyyy-MM-dd HH:mm:ss").parse("2020-08-08 20:20:20")));
+//        staticTest();
         testAtomicReference();
+//        getCertificateDateEnd(new SimpleDateFormat("yyyy-MM-dd HH:mm:ss").parse("2015-05-15 00:00:00"));
+//        getCertificateDateEnd(new SimpleDateFormat("yyyy-MM-dd HH:mm:ss").parse("2015-03-15 00:00:00"));
+        System.out.println(getMonthsDifference(new SimpleDateFormat("yyyy-MM-dd HH:mm:ss").parse("2015-05-28 00:00:00"), new SimpleDateFormat("yyyy-MM-dd HH:mm:ss").parse("2015-08-15 00:00:00")));
+//        System.out.println("1234567890".substring(3, 6));
+//        new TransparentWatermark().create();
+//        new TransparentWatermark2().create();
+//        new TransparentWatermark3().create();
     }
 
     private static void testAtomicReference() throws ParseException {
@@ -213,16 +216,6 @@
         System.out.println(getMonthsDifferenceSupplier.get());
         System.out.println(getMonthsDifferenceSupplier.get());
         System.out.println(getMonthsDifferenceSupplier.get());
-=======
-//        staticTest();
-//        getCertificateDateEnd(new SimpleDateFormat("yyyy-MM-dd HH:mm:ss").parse("2015-05-15 00:00:00"));
-//        getCertificateDateEnd(new SimpleDateFormat("yyyy-MM-dd HH:mm:ss").parse("2015-03-15 00:00:00"));
-        System.out.println(getMonthsDifference(new SimpleDateFormat("yyyy-MM-dd HH:mm:ss").parse("2015-05-28 00:00:00"), new SimpleDateFormat("yyyy-MM-dd HH:mm:ss").parse("2015-08-15 00:00:00")));
-//        System.out.println("1234567890".substring(3, 6));
-//        new TransparentWatermark().create();
-//        new TransparentWatermark2().create();
-//        new TransparentWatermark3().create();
->>>>>>> 8c499ca1
     }
 
     private static final long getMonthsDifference(Date date1, Date date2) {
@@ -231,8 +224,14 @@
         LocalDate localDate1 = truncate1.toInstant().atZone(ZoneId.systemDefault()).toLocalDate();
         LocalDate localDate2 = truncate2.toInstant().atZone(ZoneId.systemDefault()).toLocalDate();
         return ChronoUnit.MONTHS.between(localDate1, localDate2);
-<<<<<<< HEAD
-=======
+    }
+
+    private static final long getMonthsDifference(Date date1, Date date2) {
+        Date truncate1 = DateUtils.truncate(date1, Calendar.MONTH);
+        Date truncate2 = DateUtils.truncate(date2, Calendar.MONTH);
+        LocalDate localDate1 = truncate1.toInstant().atZone(ZoneId.systemDefault()).toLocalDate();
+        LocalDate localDate2 = truncate2.toInstant().atZone(ZoneId.systemDefault()).toLocalDate();
+        return ChronoUnit.MONTHS.between(localDate1, localDate2);
     }
 
     private static final Date THRESHOLD_DATE;
@@ -270,7 +269,6 @@
             e.printStackTrace();
         }
         System.out.println("Hello!");
->>>>>>> 8c499ca1
     }
 
     private static void testDateSort() throws ParseException {
