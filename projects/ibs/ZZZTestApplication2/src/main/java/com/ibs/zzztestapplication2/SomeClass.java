--- conflicted
+++ resolved
@@ -20,8 +20,6 @@
 import java.util.Map;
 import java.util.Map.Entry;
 import java.util.TreeMap;
-<<<<<<< HEAD
-=======
 import java.util.concurrent.ArrayBlockingQueue;
 import java.util.concurrent.CompletableFuture;
 import java.util.concurrent.ExecutorService;
@@ -29,7 +27,6 @@
 import java.util.concurrent.ForkJoinPool;
 import java.util.concurrent.ThreadPoolExecutor;
 import java.util.concurrent.TimeUnit;
->>>>>>> 9d36b95e
 import java.util.function.Consumer;
 import java.util.logging.Level;
 import java.util.logging.Logger;
@@ -39,11 +36,7 @@
 public class SomeClass {
 
 	public static void main(String[] args) throws Exception {
-<<<<<<< HEAD
-		//		System.out.println(nh(12345678.22d));
-=======
 //		System.out.println(nh(12345678.22d));
->>>>>>> 9d36b95e
 //		System.out.println(nh(18.22d));
 //		System.out.println(nh(8.22d));
 //		System.out.println(nh(2.2d));
@@ -64,104 +57,6 @@
 //		arrayMethod2(b);
 //		printArray(b);
 //		handleBooks();
-<<<<<<< HEAD
-//		swap(40, 50);
-//		handleAsyncConfigs();
-		String headerAuthorization = System.getenv("HEADER_AUTHORIZATION");
-		System.out.println(headerAuthorization);
-	}
-
-	private static void handleAsyncConfigs() throws IOException {
-		Map<String, String> properties = loadPropertiesAsMap(new String(Files.readAllBytes(new File("/home/me/GIT/ferzl/ferzlConfigs/async-service.properties").toPath())));
-		Map<String, String> configs = getConfigsFromYml(new String(Files.readAllBytes(new File("/home/me/GIT/ferzl/async-service/src/main/resources/application.yml").toPath())));
-		handleConfigs(configs, properties);
-	}
-
-	private static Map<String, String> loadPropertiesAsMap(String propertiesStr) {
-		String[] split = propertiesStr.split("\n");
-		Map<String, String> configs = new LinkedHashMap<>(split.length);
-		for (String str_ : split) {
-			if (str_.trim().length() == 0 || str_.trim().startsWith("#")) {
-				continue;
-			}
-			String[] str2 = str_.split("=");
-			configs.put(str2[0], str2[1]);
-		}
-		return configs;
-	}
-
-	private static void handleConfigs(Map<String, String> configs, Map<String, String> properties) {
-//		properties.forEach((name, value) -> {
-//			if (!configs.containsKey(name)) {
-//				System.out.println(name + "=" + value);
-//			}
-//		});
-		configs.forEach((name, value) -> {
-			if (!properties.containsKey(name)) {
-				System.out.println(name + "=" + value);
-			}
-		});
-	}
-
-	private static Map<String, String> getConfigsFromYml(String yml) {
-		String[] split = yml.split("\n");
-		Map<String, String> configs = new LinkedHashMap<>(split.length);
-		LinkedList<String> previousConfigs = new LinkedList<>();
-		for (String str_ : split) {
-			if (str_.trim().length() == 0 || str_.trim().startsWith("#")) {
-				continue;
-			}
-			String[] str2 = str_.split(":");
-			String name = str2[0].trim();
-			String value = str2.length >= 2 ? str2[1].trim().replace("${", "") : null;
-			String defaultValue = str2.length == 3 ? str2[2].trim().replace("}", "") : null;
-			int configLevel = getConfigLevel(str2[0]);
-//			System.out.println(str2[0]);
-			if (configLevel < previousConfigs.size()) {
-				previousConfigs.set(configLevel, name);
-			} else {
-				previousConfigs.add(name);
-			}
-			Iterator<String> iterator = previousConfigs.descendingIterator();
-			while (previousConfigs.size() - 1 > configLevel) {
-				iterator.next();
-				iterator.remove();
-			}
-			if (value != null) {
-				configs.put(previousConfigs.stream().reduce((s1, s2) -> s1 + "." + s2).get(), defaultValue != null ? defaultValue : value);
-			}
-		}
-		return configs;
-	}
-
-	private static char[] SPACE = "  ".toCharArray();
-
-	private static int getConfigLevel(String str) {
-		int countNulls = 0, countOnes = 0;
-		char[] toCharArray = str.toCharArray();
-		int level = 0;
-		for (int i = 0; i < toCharArray.length; i += SPACE.length) {
-			boolean equal = true;
-			for (int j = 0; j < SPACE.length; j++) {
-				if (SPACE[j] != toCharArray[i]) {
-					equal = false;
-				}
-			}
-			if (equal) {
-				level++;
-			} else {
-				break;
-			}
-		}
-		return level;
-	}
-
-	private static void swap(int a, int b) {
-		a = a ^ b;
-		b = a ^ b;
-		a = a ^ b;
-		System.out.println("a=" + a + " b=" + b + "!");
-=======
 //
 //		printPar(3);
 //		System.out.println(makeChange(50, 25));
@@ -357,7 +252,6 @@
 	public static void printPar(int count) {
 		char[] str = new char[count * 2];
 		printPar(count, count, str, 0);
->>>>>>> 9d36b95e
 	}
 
 	private static void handleBooks() {
