package ru.ibs.testpumputils;

import com.github.fluent.hibernate.cfg.scanner.EntityScanner;
import java.io.File;
import java.io.FileInputStream;
import java.io.FileNotFoundException;
import java.io.IOException;
import java.util.Properties;
import org.hibernate.SessionFactory;
import org.hibernate.cfg.Configuration;

/**
 * @author NAnishhenko
 */
public class TestPumpUtilsMain {

    public static SessionFactory buildSessionFactory() throws FileNotFoundException, IOException {
        // Create the SessionFactory from hibernate.cfg.xml
        Properties p = new Properties();
        p.load(new FileInputStream(new File(System.getProperty("pmp.config.path"))));
        Configuration configuration = new Configuration();
        configuration.setProperty("hibernate.connection.url", p.getProperty("runtime.pmp.db.url"));
        configuration.setProperty("hibernate.connection.username", p.getProperty("runtime.pmp.db.username"));
        configuration.setProperty("hibernate.connection.password", p.getProperty("runtime.pmp.db.password"));
        EntityScanner.scanPackages("ru.ibs.pmp.api.model", "ru.ibs.pmp.auth.model").addTo(configuration);
        configuration.configure();
//        ServiceRegistry serviceRegistry = new ServiceRegistryBuilder().applySettings(configuration.getProperties()).buildServiceRegistry();
//        return configuration.buildSessionFactory(serviceRegistry);
        SessionFactory sessionFactory = configuration.buildSessionFactory();
        return sessionFactory;
    }

    public static SessionFactory buildNsiSessionFactory() throws FileNotFoundException, IOException {
        Properties p = new Properties();
        p.load(new FileInputStream(new File(System.getProperty("pmp.config.path"))));
        Configuration configuration = new Configuration();
        configuration.setProperty("hibernate.connection.url", p.getProperty("runtime.nsi.db.url"));
        configuration.setProperty("hibernate.connection.username", p.getProperty("runtime.nsi.db.username"));
        configuration.setProperty("hibernate.connection.password", p.getProperty("runtime.nsi.db.password"));
        EntityScanner.scanPackages("ru.ibs.pmp.auth.model", "ru.ibs.pmp.api.nsi.model").addTo(configuration);
        configuration.configure();
        SessionFactory sessionFactory = configuration.buildSessionFactory();
        return sessionFactory;
    }

    public static void main(String args[]) throws Exception {
        System.out.println("Hello!!!");
//        SessionFactoryInterface sessionFactoryProxy = (SessionFactoryInterface) Proxy.newProxyInstance(ClassLoader.getSystemClassLoader(), new Class[]{SessionFactoryInterface.class}, new SessionFactoryInvocationHandler(buildSessionFactory(), new SqlRewriteInterceptorExt()));
        try {
//        TestUtils.testSyncServiceImpl(sessionFactoryProxy);
//        testBillStatisticsDAOImpl(sessionFactoryProxy);
//            Utils10733.start(sessionFactoryProxy);
//            PmpWsImplTest.test(sessionFactoryProxy);
//            PmpWsImplTest.test();
//            AccountingPeriodServiceImplTest.test();
//            BillStatisticsDAOHibernateTest.test();
//            RequirementControllerTest.test();
//            String pocket = "(.+?)\\s";
//            String pocket2 = "(.+)$";
//            Pattern parsePattern = Pattern.compile("ErrorCode=" + pocket + "MedicalCase.id=" + pocket + "patient.id=" + pocket + "patient.type=" + pocket + "Service.id=" + pocket + "price=" + pocket + "detail=" + pocket2, Pattern.DOTALL);
//
//            String row = "ErrorCode=CREATE.B4 MedicalCase.id=229274434 patient.id=5281196412 patient.type=0 Service.id=236000 price=2059820 detail=Поле фактического койко дня превышает 1000 дней!";
//            if (parsePattern.matcher(row).matches()) {
//                System.out.println();
//            }
//            ListBillsServiceImplTest.test();
//            PdfWatermarkTest.test2();
//            MoDepartmentSaveTest.test();
<<<<<<< HEAD
//            CheckPmpDir11Test.test();
            CheckInvoiceNUTest.test();
=======
            CheckPmpDir11Test.test();
//            CheckH65Test.test();
//            DbTest.test();
//            Barcode128Test.test();
//            new PdfBirtTest().executeReport();
>>>>>>> d5c43851
        } finally {
//            sessionFactoryProxy.cleanSessions();
//            sessionFactoryProxy.close();
            System.out.println("Goodbye!!!");
        }
    }

//            <plugin>
//                <artifactId>maven-war-plugin</artifactId>
//                <configuration>
//                    <attachClasses>true</attachClasses>
//                    <classesClassifier>classes</classesClassifier>
//                </configuration>
//            </plugin>
//        <dependency>
//            <groupId>ru.ibs.pmp</groupId>
//            <artifactId>module-nsi</artifactId>
//            <type>jar</type>
//            <classifier>classes</classifier>
//            <scope>test</scope>
//        </dependency>
}<|MERGE_RESOLUTION|>--- conflicted
+++ resolved
@@ -66,16 +66,12 @@
 //            ListBillsServiceImplTest.test();
 //            PdfWatermarkTest.test2();
 //            MoDepartmentSaveTest.test();
-<<<<<<< HEAD
 //            CheckPmpDir11Test.test();
             CheckInvoiceNUTest.test();
-=======
-            CheckPmpDir11Test.test();
 //            CheckH65Test.test();
 //            DbTest.test();
 //            Barcode128Test.test();
 //            new PdfBirtTest().executeReport();
->>>>>>> d5c43851
         } finally {
 //            sessionFactoryProxy.cleanSessions();
 //            sessionFactoryProxy.close();
