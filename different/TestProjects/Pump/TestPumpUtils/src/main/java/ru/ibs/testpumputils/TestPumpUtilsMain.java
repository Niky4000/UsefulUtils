--- conflicted
+++ resolved
@@ -20,109 +20,102 @@
  */
 public class TestPumpUtilsMain {
 
-    public static SessionFactory buildSessionFactory() throws FileNotFoundException, IOException {
-        // Create the SessionFactory from hibernate.cfg.xml
-        Properties p = new Properties();
-        p.load(new FileInputStream(new File(System.getProperty("pmp.config.path"))));
-        Configuration configuration = new Configuration();
-        configuration.setProperty("hibernate.connection.url", p.getProperty("runtime.pmp.db.url"));
-        configuration.setProperty("hibernate.connection.username", p.getProperty("runtime.pmp.db.username"));
-        configuration.setProperty("hibernate.connection.password", p.getProperty("runtime.pmp.db.password"));
-        EntityScanner.scanPackages("ru.ibs.pmp.auth.model", "ru.ibs.pmp.api.model.dto.msk.expertise").addTo(configuration);
-        configuration.configure();
+	public static SessionFactory buildSessionFactory() throws FileNotFoundException, IOException {
+		// Create the SessionFactory from hibernate.cfg.xml
+		Properties p = new Properties();
+		p.load(new FileInputStream(new File(System.getProperty("pmp.config.path"))));
+		Configuration configuration = new Configuration();
+		configuration.setProperty("hibernate.connection.url", p.getProperty("runtime.pmp.db.url"));
+		configuration.setProperty("hibernate.connection.username", p.getProperty("runtime.pmp.db.username"));
+		configuration.setProperty("hibernate.connection.password", p.getProperty("runtime.pmp.db.password"));
+		EntityScanner.scanPackages("ru.ibs.pmp.api.model", "ru.ibs.pmp.auth.model", "ru.ibs.testpumputils.bean", "ru.ibs.pmp.lpu.model.mo").addTo(configuration);
+		configuration.configure();
 //        ServiceRegistry serviceRegistry = new ServiceRegistryBuilder().applySettings(configuration.getProperties()).buildServiceRegistry();
 //        return configuration.buildSessionFactory(serviceRegistry);
-        SessionFactory sessionFactory = configuration.buildSessionFactory();
-        return sessionFactory;
-    }
-
-    public static SessionFactory buildPractSessionFactory() throws FileNotFoundException, IOException {
-        // Create the SessionFactory from hibernate.cfg.xml
-        Properties p = new Properties();
-        p.load(new FileInputStream(new File(System.getProperty("pmp.config.path"))));
-        Configuration configuration = new Configuration();
-        configuration.setProperty("hibernate.connection.url", p.getProperty("runtime.pmp.db.url"));
-        configuration.setProperty("hibernate.connection.username", p.getProperty("runtime.pmp.db.username"));
-        configuration.setProperty("hibernate.connection.password", p.getProperty("runtime.pmp.db.password"));
-        EntityScanner.scanPackages("ru.ibs.pmp.api.practitioners.model.practitioner", "ru.ibs.pmp.api.practitioners.model.audit.practitioner", "ru.ibs.pmp.api.practitioners.model.practitioner.aud", "ru.ibs.pmp.auth.model").addTo(configuration);
-        configuration.configure();
+		SessionFactory sessionFactory = configuration.buildSessionFactory();
+		return sessionFactory;
+	}
+
+	public static SessionFactory buildPractSessionFactory() throws FileNotFoundException, IOException {
+		// Create the SessionFactory from hibernate.cfg.xml
+		Properties p = new Properties();
+		p.load(new FileInputStream(new File(System.getProperty("pmp.config.path"))));
+		Configuration configuration = new Configuration();
+		configuration.setProperty("hibernate.connection.url", p.getProperty("runtime.pmp.db.url"));
+		configuration.setProperty("hibernate.connection.username", p.getProperty("runtime.pmp.db.username"));
+		configuration.setProperty("hibernate.connection.password", p.getProperty("runtime.pmp.db.password"));
+		EntityScanner.scanPackages("ru.ibs.pmp.api.practitioners.model.practitioner", "ru.ibs.pmp.api.practitioners.model.audit.practitioner", "ru.ibs.pmp.api.practitioners.model.practitioner.aud", "ru.ibs.pmp.auth.model").addTo(configuration);
+		configuration.configure();
 //        ServiceRegistry serviceRegistry = new ServiceRegistryBuilder().applySettings(configuration.getProperties()).buildServiceRegistry();
 //        return configuration.buildSessionFactory(serviceRegistry);
-        SessionFactory sessionFactory = configuration.buildSessionFactory();
-        return sessionFactory;
-    }
-
-    public static SessionFactory buildNsiSessionFactory() throws FileNotFoundException, IOException {
-        Properties p = new Properties();
-        p.load(new FileInputStream(new File(System.getProperty("pmp.config.path"))));
-        Configuration configuration = new Configuration();
-        configuration.setProperty("hibernate.connection.url", p.getProperty("runtime.nsi.db.url"));
-        configuration.setProperty("hibernate.connection.username", p.getProperty("runtime.nsi.db.username"));
-        configuration.setProperty("hibernate.connection.password", p.getProperty("runtime.nsi.db.password"));
-        EntityScanner.scanPackages("ru.ibs.pmp.auth.model", "ru.ibs.pmp.api.nsi.model").addTo(configuration);
-        configuration.configure();
-        SessionFactory sessionFactory = configuration.buildSessionFactory();
-        return sessionFactory;
-    }
-
-    public static SessionFactory buildSmoSessionFactory() throws FileNotFoundException, IOException {
-        Properties p = new Properties();
-        p.load(new FileInputStream(new File(System.getProperty("pmp.config.path"))));
-        Configuration configuration = new Configuration();
-        configuration.setProperty("hibernate.connection.url", p.getProperty("runtime.smo.db.url"));
-        configuration.setProperty("hibernate.connection.username", p.getProperty("runtime.smo.db.username"));
-        configuration.setProperty("hibernate.connection.password", p.getProperty("runtime.smo.db.password"));
-        EntityScanner.scanPackages("ru.ibs.pmp.api.smo.model", "ru.ibs.pmp.api.model", "ru.ibs.pmp.auth.model").addTo(configuration);
-        configuration.configure();
-        SessionFactory sessionFactory = configuration.buildSessionFactory();
-        return sessionFactory;
-    }
-
-    public static SessionFactory buildAuthSessionFactory() throws FileNotFoundException, IOException {
-        Properties p = new Properties();
-        p.load(new FileInputStream(new File(System.getProperty("pmp.config.path"))));
-        Configuration configuration = new Configuration();
-        configuration.setProperty("hibernate.connection.url", p.getProperty("runtime.auth.db.url"));
-        configuration.setProperty("hibernate.connection.username", p.getProperty("runtime.auth.db.username"));
-        configuration.setProperty("hibernate.connection.password", p.getProperty("runtime.auth.db.password"));
-        EntityScanner.scanPackages("ru.ibs.pmp.auth.model").addTo(configuration);
-        configuration.configure();
-        SessionFactory sessionFactory = configuration.buildSessionFactory();
-        return sessionFactory;
-    }
-
-    public static DataSource getAuthDataSource() {
-        try {
-            Properties p = new Properties();
-            p.load(new FileInputStream(new File(System.getProperty("pmp.config.path"))));
-            return getDataSourceBuilder(p.getProperty("runtime.auth.db.url"), p.getProperty("runtime.auth.db.username"), p.getProperty("runtime.auth.db.password"), p.getProperty("db.driver"));
-        } catch (FileNotFoundException ex) {
-            throw new RuntimeException(ex);
-        } catch (IOException ex) {
-            throw new RuntimeException(ex);
-        }
-    }
-
-    private static DataSource getDataSourceBuilder(String url, String user, String password, String driver) {
-        BasicDataSource dataSource = new BasicDataSource();
-        dataSource.setDriverClassName(driver);
-        dataSource.setUrl(url);
-        dataSource.setUsername(user);
-        dataSource.setPassword(password);
-        return dataSource;
-    }
-
-<<<<<<< HEAD
-    public static void main(String args[]) throws Exception {
-        System.out.println("Hello!!!");
-//        SessionFactoryInterface sessionFactoryProxy = (SessionFactoryInterface) Proxy.newProxyInstance(ClassLoader.getSystemClassLoader(), new Class[]{SessionFactoryInterface.class}, new SessionFactoryInvocationHandler(buildSessionFactory(), new SqlRewriteInterceptorExt()));
-        try {
-=======
+		SessionFactory sessionFactory = configuration.buildSessionFactory();
+		return sessionFactory;
+	}
+
+	public static SessionFactory buildNsiSessionFactory() throws FileNotFoundException, IOException {
+		Properties p = new Properties();
+		p.load(new FileInputStream(new File(System.getProperty("pmp.config.path"))));
+		Configuration configuration = new Configuration();
+		configuration.setProperty("hibernate.connection.url", p.getProperty("runtime.nsi.db.url"));
+		configuration.setProperty("hibernate.connection.username", p.getProperty("runtime.nsi.db.username"));
+		configuration.setProperty("hibernate.connection.password", p.getProperty("runtime.nsi.db.password"));
+		EntityScanner.scanPackages("ru.ibs.pmp.auth.model", "ru.ibs.pmp.api.nsi.model").addTo(configuration);
+		configuration.configure();
+		SessionFactory sessionFactory = configuration.buildSessionFactory();
+		return sessionFactory;
+	}
+
+	public static SessionFactory buildSmoSessionFactory() throws FileNotFoundException, IOException {
+		Properties p = new Properties();
+		p.load(new FileInputStream(new File(System.getProperty("pmp.config.path"))));
+		Configuration configuration = new Configuration();
+		configuration.setProperty("hibernate.connection.url", p.getProperty("runtime.smo.db.url"));
+		configuration.setProperty("hibernate.connection.username", p.getProperty("runtime.smo.db.username"));
+		configuration.setProperty("hibernate.connection.password", p.getProperty("runtime.smo.db.password"));
+		EntityScanner.scanPackages("ru.ibs.pmp.api.smo.model", "ru.ibs.pmp.api.model", "ru.ibs.pmp.auth.model").addTo(configuration);
+		configuration.configure();
+		SessionFactory sessionFactory = configuration.buildSessionFactory();
+		return sessionFactory;
+	}
+
+	public static SessionFactory buildAuthSessionFactory() throws FileNotFoundException, IOException {
+		Properties p = new Properties();
+		p.load(new FileInputStream(new File(System.getProperty("pmp.config.path"))));
+		Configuration configuration = new Configuration();
+		configuration.setProperty("hibernate.connection.url", p.getProperty("runtime.auth.db.url"));
+		configuration.setProperty("hibernate.connection.username", p.getProperty("runtime.auth.db.username"));
+		configuration.setProperty("hibernate.connection.password", p.getProperty("runtime.auth.db.password"));
+		EntityScanner.scanPackages("ru.ibs.pmp.auth.model").addTo(configuration);
+		configuration.configure();
+		SessionFactory sessionFactory = configuration.buildSessionFactory();
+		return sessionFactory;
+	}
+
+	public static DataSource getAuthDataSource() {
+		try {
+			Properties p = new Properties();
+			p.load(new FileInputStream(new File(System.getProperty("pmp.config.path"))));
+			return getDataSourceBuilder(p.getProperty("runtime.auth.db.url"), p.getProperty("runtime.auth.db.username"), p.getProperty("runtime.auth.db.password"), p.getProperty("db.driver"));
+		} catch (FileNotFoundException ex) {
+			throw new RuntimeException(ex);
+		} catch (IOException ex) {
+			throw new RuntimeException(ex);
+		}
+	}
+
+	private static DataSource getDataSourceBuilder(String url, String user, String password, String driver) {
+		BasicDataSource dataSource = new BasicDataSource();
+		dataSource.setDriverClassName(driver);
+		dataSource.setUrl(url);
+		dataSource.setUsername(user);
+		dataSource.setPassword(password);
+		return dataSource;
+	}
+
 	public static void main(String args[]) throws Exception {
 		System.out.println("Hello!!!");
 //		SessionFactoryInterface sessionFactoryProxy = (SessionFactoryInterface) Proxy.newProxyInstance(ClassLoader.getSystemClassLoader(), new Class[]{SessionFactoryInterface.class}, new SessionFactoryInvocationHandler(buildSessionFactory(), new SqlRewriteInterceptorExt()));
 		try {
->>>>>>> da0c8514
 //        TestUtils.testSyncServiceImpl(sessionFactoryProxy);
 //        testBillStatisticsDAOImpl(sessionFactoryProxy);
 //            Utils10733.start(sessionFactoryProxy);
@@ -159,7 +152,7 @@
 //            ReportServiceImplTest.test();
 //            FeatureImplsTest.test();
 //            FeatureImplsTest.test2();
-            ExpertiseDAOHibernateTest.test();
+//            ExpertiseDAOHibernateTest.test();
 //            BarcodeTest.test();
 //            ErrorsFileExporterTest.test();
 //            UpAndUdFileExporterTest.test();
@@ -193,21 +186,16 @@
 //            ActEkmpReportFileExporter2Test.test();
 //            SmoFileNameGenerationTest.test();
 //			MessageUtilsTest.testMessageUtils();
-<<<<<<< HEAD
-//			CustomMGFOMIArchivesUploaderTest.test();
-        } finally {
-=======
 //			MessageUtilsTest2.testMessageUtils();
 //			CustomMGFOMIArchivesUploaderTest.test();
 //			HorizCalcServiceImplTest.test();
 			ActMeeReportFileExporter3Test.test();
 		} finally {
->>>>>>> da0c8514
 //            sessionFactoryProxy.cleanSessions();
 //            sessionFactoryProxy.close();
-            System.out.println("Goodbye!!!");
-        }
-    }
+			System.out.println("Goodbye!!!");
+		}
+	}
 
 //            <plugin>
 //                <artifactId>maven-war-plugin</artifactId>
